--- conflicted
+++ resolved
@@ -4,11 +4,7 @@
     <title>Timeline | Subgroups</title>
 
     <script src="../../../dist/vis-timeline-graph2d.min.js"></script>
-<<<<<<< HEAD
-    <link href="../../../dist/vis-timeline-graph2d.css" rel="stylesheet" type="text/css" />
-=======
     <link href="../../../dist/vis-timeline-graph2d.min.css" rel="stylesheet" type="text/css" />
->>>>>>> 29239ab7
 
     <style>
         body, html {
@@ -16,13 +12,13 @@
             font-size: 11pt;
         }
 
-        .timeline-item.timeline-background.negative {
+        .vis-item.vis-background.negative {
             background-color: rgba(255, 0, 0, 0.2);
         }
-        .timeline-item.timeline-background.positive {
+        .vis-item.vis-background.positive {
             background-color: rgba(105, 255, 98, 0.20);
         }
-        .timeline-item.timeline-background.marker {
+        .vis-item.vis-background.marker {
             border-left: 2px solid green;
         }
 
