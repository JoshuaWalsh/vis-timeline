--- conflicted
+++ resolved
@@ -1,11 +1,5 @@
-<<<<<<< HEAD
-var util = require('../util');
-
-var ColorPicker = require('./ColorPicker').default;
-=======
 import util from 'vis-util';
 import ColorPicker from './ColorPicker';
->>>>>>> 0702c851
 
 import './configuration.css';
 
