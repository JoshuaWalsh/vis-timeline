<<<<<<< HEAD
var util = require('vis-util');
import Component from './Component';
import TimeStep from '../TimeStep';
import * as DateUtil  from '../DateUtil';
import moment from '../../module/moment';

/** A horizontal time axis */
class TimeAxis extends Component {
  /**
=======
import util from 'vis-util';
import Component from'./Component';
import TimeStep from '../TimeStep';
import DateUtil from '../DateUtil';
import moment from '../../module/moment';

import './css/timeaxis.css';

/**
 * A horizontal time axis
>>>>>>> 0702c851
 * @param {{dom: Object, domProps: Object, emitter: Emitter, range: Range}} body
 * @param {Object} [options]        See TimeAxis.setOptions for the available
 *                                  options.
 * @constructor TimeAxis
 * @extends Component
 */
  constructor(body, options) {
    super();
    this.dom = {
      foreground: null,
      lines: [],
      majorTexts: [],
      minorTexts: [],
      redundant: {
        lines: [],
        majorTexts: [],
        minorTexts: []
      }
    };
    this.props = {
      range: {
        start: 0,
        end: 0,
        minimumStep: 0
      },
      lineTop: 0
    };

    this.defaultOptions = {
      orientation: {
        axis: 'bottom'
      },  // axis orientation: 'top' or 'bottom'
      showMinorLabels: true,
      showMajorLabels: true,
      maxMinorChars: 7,
      format: TimeStep.FORMAT,
      moment,
      timeAxis: null
    };
    this.options = util.extend({}, this.defaultOptions);

    this.body = body;

    // create the HTML DOM
    this._create();

    this.setOptions(options);
  }

  /**
   * Set options for the TimeAxis.
   * Parameters will be merged in current options.
   * @param {Object} options  Available options:
   *                          {string} [orientation.axis]
   *                          {boolean} [showMinorLabels]
   *                          {boolean} [showMajorLabels]
   */
  setOptions(options) {
    if (options) {
      // copy all options that we know
      util.selectiveExtend([
        'showMinorLabels',
        'showMajorLabels',
        'maxMinorChars',
        'hiddenDates',
        'timeAxis',
        'moment',
        'rtl'
      ], this.options, options);

      // deep copy the format options
      util.selectiveDeepExtend(['format'], this.options, options);

      if ('orientation' in options) {
        if (typeof options.orientation === 'string') {
          this.options.orientation.axis = options.orientation;
        }
        else if (typeof options.orientation === 'object' && 'axis' in options.orientation) {
          this.options.orientation.axis = options.orientation.axis;
        }
      }

      // apply locale to moment.js
      // TODO: not so nice, this is applied globally to moment.js
      if ('locale' in options) {
        if (typeof moment.locale === 'function') {
          // moment.js 2.8.1+
          moment.locale(options.locale);
        }
        else {
          moment.lang(options.locale);
        }
      }
    }
  }

  /**
   * Create the HTML DOM for the TimeAxis
   */
  _create() {
    this.dom.foreground = document.createElement('div');
    this.dom.background = document.createElement('div');

    this.dom.foreground.className = 'vis-time-axis vis-foreground';
    this.dom.background.className = 'vis-time-axis vis-background';
  }

  /**
   * Destroy the TimeAxis
   */
  destroy() {
    // remove from DOM
    if (this.dom.foreground.parentNode) {
      this.dom.foreground.parentNode.removeChild(this.dom.foreground);
    }
    if (this.dom.background.parentNode) {
      this.dom.background.parentNode.removeChild(this.dom.background);
    }

    this.body = null;
  }

  /**
   * Repaint the component
   * @return {boolean} Returns true if the component is resized
   */
  redraw() {
    const props = this.props;
    const foreground = this.dom.foreground;
    const background = this.dom.background;

    // determine the correct parent DOM element (depending on option orientation)
    const parent = (this.options.orientation.axis == 'top') ? this.body.dom.top : this.body.dom.bottom;
    const parentChanged = (foreground.parentNode !== parent);

    // calculate character width and height
    this._calculateCharSize();

    // TODO: recalculate sizes only needed when parent is resized or options is changed
    const showMinorLabels = this.options.showMinorLabels && this.options.orientation.axis !== 'none';
    const showMajorLabels = this.options.showMajorLabels && this.options.orientation.axis !== 'none';

    // determine the width and height of the elemens for the axis
    props.minorLabelHeight = showMinorLabels ? props.minorCharHeight : 0;
    props.majorLabelHeight = showMajorLabels ? props.majorCharHeight : 0;
    props.height = props.minorLabelHeight + props.majorLabelHeight;
    props.width = foreground.offsetWidth;

    props.minorLineHeight = this.body.domProps.root.height - props.majorLabelHeight -
        (this.options.orientation.axis == 'top' ? this.body.domProps.bottom.height : this.body.domProps.top.height);
    props.minorLineWidth = 1; // TODO: really calculate width
    props.majorLineHeight = props.minorLineHeight + props.majorLabelHeight;
    props.majorLineWidth = 1; // TODO: really calculate width

    //  take foreground and background offline while updating (is almost twice as fast)
    const foregroundNextSibling = foreground.nextSibling;
    const backgroundNextSibling = background.nextSibling;
    foreground.parentNode && foreground.parentNode.removeChild(foreground);
    background.parentNode && background.parentNode.removeChild(background);

    foreground.style.height = `${this.props.height}px`;

    this._repaintLabels();

    // put DOM online again (at the same place)
    if (foregroundNextSibling) {
      parent.insertBefore(foreground, foregroundNextSibling);
    }
    else {
      parent.appendChild(foreground)
    }
    if (backgroundNextSibling) {
      this.body.dom.backgroundVertical.insertBefore(background, backgroundNextSibling);
    }
    else {
      this.body.dom.backgroundVertical.appendChild(background)
    }
    return this._isResized() || parentChanged;
  }

  /**
   * Repaint major and minor text labels and vertical grid lines
   * @private
   */
  _repaintLabels() {
    const orientation = this.options.orientation.axis;

    // calculate range and step (step such that we have space for 7 characters per label)
    const start = util.convert(this.body.range.start, 'Number');
    const end = util.convert(this.body.range.end, 'Number');
    const timeLabelsize = this.body.util.toTime((this.props.minorCharWidth || 10) * this.options.maxMinorChars).valueOf();
    let minimumStep = timeLabelsize - DateUtil.getHiddenDurationBefore(this.options.moment, this.body.hiddenDates, this.body.range, timeLabelsize);
    minimumStep -= this.body.util.toTime(0).valueOf();

    const step = new TimeStep(new Date(start), new Date(end), minimumStep, this.body.hiddenDates, this.options);
    step.setMoment(this.options.moment);
    if (this.options.format) {
      step.setFormat(this.options.format);
    }
    if (this.options.timeAxis) {
      step.setScale(this.options.timeAxis);
    }
    this.step = step;

    // Move all DOM elements to a "redundant" list, where they
    // can be picked for re-use, and clear the lists with lines and texts.
    // At the end of the function _repaintLabels, left over elements will be cleaned up
    const dom = this.dom;
    dom.redundant.lines = dom.lines;
    dom.redundant.majorTexts = dom.majorTexts;
    dom.redundant.minorTexts = dom.minorTexts;
    dom.lines = [];
    dom.majorTexts = [];
    dom.minorTexts = [];

    let current;
    let next;
    let x;
    let xNext;
    let isMajor;
    let showMinorGrid;
    let width = 0;
    let prevWidth;
    let line;
    let xFirstMajorLabel = undefined;
    let count = 0;
    const MAX = 1000;
    let className;

    step.start();
    next = step.getCurrent();
    xNext = this.body.util.toScreen(next);
    while (step.hasNext() && count < MAX) {
      count++;

      isMajor = step.isMajor();
      className = step.getClassName();

      current = next;
      x = xNext;

      step.next();
      next = step.getCurrent();
      xNext = this.body.util.toScreen(next);

      prevWidth = width;
      width = xNext - x;
      switch (step.scale) {
        case 'week':         showMinorGrid = true; break;
        default:             showMinorGrid = (width >= prevWidth * 0.4); break; // prevent displaying of the 31th of the month on a scale of 5 days
      }

      if (this.options.showMinorLabels && showMinorGrid) {
        var label = this._repaintMinorText(x, step.getLabelMinor(current), orientation, className);
        label.style.width = `${width}px`; // set width to prevent overflow
      }

      if (isMajor && this.options.showMajorLabels) {
        if (x > 0) {
          if (xFirstMajorLabel == undefined) {
            xFirstMajorLabel = x;
          }
          label = this._repaintMajorText(x, step.getLabelMajor(current), orientation, className);
        }
        line = this._repaintMajorLine(x, width, orientation, className);
      }
      else { // minor line
        if (showMinorGrid) {
          line = this._repaintMinorLine(x, width, orientation, className);
        }
        else {
          if (line) {
            // adjust the width of the previous grid
            line.style.width = `${parseInt (line.style.width) + width}px`;
          }
        }
      }
    }

    if (count === MAX && !warnedForOverflow) {
        console.warn(`Something is wrong with the Timeline scale. Limited drawing of grid lines to ${MAX} lines.`);
        warnedForOverflow = true;
    }

    // create a major label on the left when needed
    if (this.options.showMajorLabels) {
      const leftTime = this.body.util.toTime(0); // upper bound estimation
      const leftText = step.getLabelMajor(leftTime);
      const widthText = leftText.length * (this.props.majorCharWidth || 10) + 10;

      if (xFirstMajorLabel == undefined || widthText < xFirstMajorLabel) {
        this._repaintMajorText(0, leftText, orientation, className);
      }
    }

    // Cleanup leftover DOM elements from the redundant list
    util.forEach(this.dom.redundant, arr => {
      while (arr.length) {
        const elem = arr.pop();
        if (elem && elem.parentNode) {
          elem.parentNode.removeChild(elem);
        }
      }
    });
  }

  /**
   * Create a minor label for the axis at position x
   * @param {number} x
   * @param {string} text
   * @param {string} orientation   "top" or "bottom" (default)
   * @param {string} className
   * @return {Element} Returns the HTML element of the created label
   * @private
   */
  _repaintMinorText(x, text, orientation, className) {
    // reuse redundant label
    let label = this.dom.redundant.minorTexts.shift();

    if (!label) {
      // create new label
      const content = document.createTextNode('');
      label = document.createElement('div');
      label.appendChild(content);
      this.dom.foreground.appendChild(label);
    }
    this.dom.minorTexts.push(label);
    label.innerHTML = text;

    label.style.top = (orientation == 'top') ? (`${this.props.majorLabelHeight}px`) : '0';

    if (this.options.rtl) {
      label.style.left = "";
      label.style.right = `${x}px`;
    } else {
      label.style.left = `${x}px`;
    }
    label.className = `vis-text vis-minor ${className}`;
    //label.title = title;  // TODO: this is a heavy operation

    return label;
  }

  /**
   * Create a Major label for the axis at position x
   * @param {number} x
   * @param {string} text
   * @param {string} orientation   "top" or "bottom" (default)
   * @param {string} className
   * @return {Element} Returns the HTML element of the created label
   * @private
   */
  _repaintMajorText(x, text, orientation, className) {
    // reuse redundant label
    let label = this.dom.redundant.majorTexts.shift();

    if (!label) {
      // create label
      const content = document.createElement('div');
      label = document.createElement('div');
      label.appendChild(content);
      this.dom.foreground.appendChild(label);
    }

    label.childNodes[0].innerHTML = text;
    label.className = `vis-text vis-major ${className}`;
    //label.title = title; // TODO: this is a heavy operation

    label.style.top = (orientation == 'top') ? '0' : (`${this.props.minorLabelHeight}px`);
    if (this.options.rtl) {
      label.style.left = "";
      label.style.right = `${x}px`;
    } else {
      label.style.left = `${x}px`;
    }

    this.dom.majorTexts.push(label);
    return label;
  }

  /**
   * Create a minor line for the axis at position x
   * @param {number} x
   * @param {number} width
   * @param {string} orientation   "top" or "bottom" (default)
   * @param {string} className
   * @return {Element} Returns the created line
   * @private
   */
  _repaintMinorLine(x, width, orientation, className) {
    // reuse redundant line
    let line = this.dom.redundant.lines.shift();
    if (!line) {
      // create vertical line
      line = document.createElement('div');
      this.dom.background.appendChild(line);
    }
    this.dom.lines.push(line);

    const props = this.props;
    if (orientation == 'top') {
      line.style.top = `${props.majorLabelHeight}px`;
    }
    else {
      line.style.top = `${this.body.domProps.top.height}px`;
    }
    line.style.height = `${props.minorLineHeight}px`;
    if (this.options.rtl) {
      line.style.left = "";
      line.style.right = `${x - props.minorLineWidth / 2}px`;
      line.className = `vis-grid vis-vertical-rtl vis-minor ${className}`;
    } else {
      line.style.left = `${x - props.minorLineWidth / 2}px`;
      line.className = `vis-grid vis-vertical vis-minor ${className}`;
    }
    line.style.width = `${width}px`;



    return line;
  }

  /**
   * Create a Major line for the axis at position x
   * @param {number} x
   * @param {number} width
   * @param {string} orientation   "top" or "bottom" (default)
   * @param {string} className
   * @return {Element} Returns the created line
   * @private
   */
  _repaintMajorLine(x, width, orientation, className) {
    // reuse redundant line
    let line = this.dom.redundant.lines.shift();
    if (!line) {
      // create vertical line
      line = document.createElement('div');
      this.dom.background.appendChild(line);
    }
    this.dom.lines.push(line);

    const props = this.props;
    if (orientation == 'top') {
      line.style.top = '0';
    }
    else {
      line.style.top = `${this.body.domProps.top.height}px`;
    }

    if (this.options.rtl) {
      line.style.left = "";
      line.style.right = `${x - props.majorLineWidth / 2}px`;
      line.className = `vis-grid vis-vertical-rtl vis-major ${className}`;
    } else {
      line.style.left = `${x - props.majorLineWidth / 2}px`;
      line.className = `vis-grid vis-vertical vis-major ${className}`;
    }

    line.style.height = `${props.majorLineHeight}px`;
    line.style.width = `${width}px`;

    return line;
  }

  /**
   * Determine the size of text on the axis (both major and minor axis).
   * The size is calculated only once and then cached in this.props.
   * @private
   */
  _calculateCharSize() {
    // Note: We calculate char size with every redraw. Size may change, for
    // example when any of the timelines parents had display:none for example.

    // determine the char width and height on the minor axis
    if (!this.dom.measureCharMinor) {
      this.dom.measureCharMinor = document.createElement('DIV');
      this.dom.measureCharMinor.className = 'vis-text vis-minor vis-measure';
      this.dom.measureCharMinor.style.position = 'absolute';

      this.dom.measureCharMinor.appendChild(document.createTextNode('0'));
      this.dom.foreground.appendChild(this.dom.measureCharMinor);
    }
    this.props.minorCharHeight = this.dom.measureCharMinor.clientHeight;
    this.props.minorCharWidth = this.dom.measureCharMinor.clientWidth;

    // determine the char width and height on the major axis
    if (!this.dom.measureCharMajor) {
      this.dom.measureCharMajor = document.createElement('DIV');
      this.dom.measureCharMajor.className = 'vis-text vis-major vis-measure';
      this.dom.measureCharMajor.style.position = 'absolute';

      this.dom.measureCharMajor.appendChild(document.createTextNode('0'));
      this.dom.foreground.appendChild(this.dom.measureCharMajor);
    }
    this.props.majorCharHeight = this.dom.measureCharMajor.clientHeight;
    this.props.majorCharWidth = this.dom.measureCharMajor.clientWidth;
  }
}


var warnedForOverflow = false;

export default TimeAxis;<|MERGE_RESOLUTION|>--- conflicted
+++ resolved
@@ -1,25 +1,14 @@
-<<<<<<< HEAD
-var util = require('vis-util');
-import Component from './Component';
+import util from 'vis-util';
+import Component from'./Component';
 import TimeStep from '../TimeStep';
 import * as DateUtil  from '../DateUtil';
 import moment from '../../module/moment';
 
+import './css/timeaxis.css';
+
 /** A horizontal time axis */
 class TimeAxis extends Component {
-  /**
-=======
-import util from 'vis-util';
-import Component from'./Component';
-import TimeStep from '../TimeStep';
-import DateUtil from '../DateUtil';
-import moment from '../../module/moment';
-
-import './css/timeaxis.css';
-
 /**
- * A horizontal time axis
->>>>>>> 0702c851
  * @param {{dom: Object, domProps: Object, emitter: Emitter, range: Range}} body
  * @param {Object} [options]        See TimeAxis.setOptions for the available
  *                                  options.
