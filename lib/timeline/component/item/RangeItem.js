var Hammer = require('../../../module/hammer');
var Item = require('./Item');

/**
 * @constructor RangeItem
 * @extends Item
 * @param {Object} data             Object containing parameters start, end
 *                                  content, className.
 * @param {{toScreen: function, toTime: function}} conversion
 *                                  Conversion functions from time to screen and vice versa
 * @param {Object} [options]        Configuration options
 *                                  // TODO: describe options
 */
function RangeItem (data, conversion, options) {
  this.props = {
    content: {
      width: 0
    }
  };
  this.overflow = false; // if contents can overflow (css styling), this flag is set to true
  this.options = options;
  // validate data
  if (data) {
    if (data.start == undefined) {
      throw new Error('Property "start" missing in item ' + data.id);
    }
    if (data.end == undefined) {
      throw new Error('Property "end" missing in item ' + data.id);
    }
  }

  Item.call(this, data, conversion, options);
}

RangeItem.prototype = new Item (null, null, null);

RangeItem.prototype.baseClassName = 'vis-item vis-range';

/**
 * Check whether this item is visible inside given range
 * @returns {{start: Number, end: Number}} range with a timestamp for start and end
 * @returns {boolean} True if visible
 */
RangeItem.prototype.isVisible = function(range) {
  // determine visibility
var isVisible = 
// determine horizontal visibillity
<<<<<<< HEAD
  (this.data.start < range.end) && 
  (this.data.end > range.start) && 
// determine verticaltal visibillity
  (this.parent.top < range.body.domProps.centerContainer.height - range.body.domProps.scrollTop) && 
  (this.parent.top + this.parent.height > - range.body.domProps.scrollTop)
=======
(this.data.start < range.end) && 
(this.data.end > range.start) && 
// determine vertical visibillity
(this.parent.top < range.body.domProps.centerContainer.height - range.body.domProps.scrollTop) && 
(this.parent.top + this.parent.height > - range.body.domProps.scrollTop)
>>>>>>> 852b9d4e
return isVisible;};

/**
 * Repaint the item
 */
RangeItem.prototype.redraw = function() {
  var dom = this.dom;
  if (!dom) {
    // create DOM
    this.dom = {};
    dom = this.dom;

      // background box
    dom.box = document.createElement('div');
    // className is updated in redraw()

    // frame box (to prevent the item contents from overflowing
    dom.frame = document.createElement('div');
    dom.frame.className = 'vis-item-overflow';
    dom.box.appendChild(dom.frame);

    // contents box
    dom.content = document.createElement('div');
    dom.content.className = 'vis-item-content';
    dom.frame.appendChild(dom.content);

    // attach this item as attribute
    dom.box['timeline-item'] = this;

    this.dirty = true;
  }

  // append DOM to parent DOM
  if (!this.parent) {
    throw new Error('Cannot redraw item: no parent attached');
  }
  if (!dom.box.parentNode) {
    var foreground = this.parent.dom.foreground;
    if (!foreground) {
      throw new Error('Cannot redraw item: parent has no foreground container element');
    }
    foreground.appendChild(dom.box);
  }
  this.displayed = true;

  // Update DOM when item is marked dirty. An item is marked dirty when:
  // - the item is not yet rendered
  // - the item's data is changed
  // - the item is selected/deselected
  if (this.dirty) {
    this._updateContents(this.dom.content);
    this._updateTitle(this.dom.box);
    this._updateDataAttributes(this.dom.box);
    this._updateStyle(this.dom.box);

    var editable = (this.options.editable.updateTime || 
                    this.options.editable.updateGroup ||
                    this.editable === true) &&
                   this.editable !== false;

    // update class
    var className = (this.data.className ? (' ' + this.data.className) : '') +
        (this.selected ? ' vis-selected' : '') + 
        (editable ? ' vis-editable' : ' vis-readonly');
    dom.box.className = this.baseClassName + className;

    // determine from css whether this box has overflow
    this.overflow = window.getComputedStyle(dom.frame).overflow !== 'hidden';

    // recalculate size
    // turn off max-width to be able to calculate the real width
    // this causes an extra browser repaint/reflow, but so be it
    this.dom.content.style.maxWidth = 'none';
    this.props.content.width = this.dom.content.offsetWidth;
    this.height = this.dom.box.offsetHeight;
    this.dom.content.style.maxWidth = '';

    this.dirty = false;
  }
  this._repaintDeleteButton(dom.box);
  this._repaintDragLeft();
  this._repaintDragRight();
};

/**
 * Show the item in the DOM (when not already visible). The items DOM will
 * be created when needed.
 */
RangeItem.prototype.show = function() {
  if (!this.displayed) {
    this.redraw();
  }
};

/**
 * Hide the item from the DOM (when visible)
 * @return {Boolean} changed
 */
RangeItem.prototype.hide = function() {
  if (this.displayed) {
    var box = this.dom.box;

    if (box.parentNode) {
      box.parentNode.removeChild(box);
    }

    this.displayed = false;
  }
};

/**
 * Reposition the item horizontally
 * @param {boolean} [limitSize=true] If true (default), the width of the range
 *                                   item will be limited, as the browser cannot
 *                                   display very wide divs. This means though
 *                                   that the applied left and width may
 *                                   not correspond to the ranges start and end
 * @Override
 */
RangeItem.prototype.repositionX = function(limitSize) {
  var parentWidth = this.parent.width;
  var start = this.conversion.toScreen(this.data.start);
  var end = this.conversion.toScreen(this.data.end);
  var contentStartPosition;
  var contentWidth;

  // limit the width of the range, as browsers cannot draw very wide divs
  if (limitSize === undefined || limitSize === true) {
    if (start < -parentWidth) {
      start = -parentWidth;
    }
    if (end > 2 * parentWidth) {
      end = 2 * parentWidth;
    }
  }

  // add 0.5 to compensate floating-point values rounding
  var boxWidth = Math.max(end - start + 0.5, 1);

  if (this.overflow) {
    if (this.options.rtl) {
      this.right = start;
    } else {
      this.left = start;
    }
    this.width = boxWidth + this.props.content.width;
    contentWidth = this.props.content.width;

    // Note: The calculation of width is an optimistic calculation, giving
    //       a width which will not change when moving the Timeline
    //       So no re-stacking needed, which is nicer for the eye;
  }
  else {
    if (this.options.rtl) {
      this.right = start;
    } else {
      this.left = start;
    }
    this.width = boxWidth;
    contentWidth = Math.min(end - start, this.props.content.width);
  }

  if (this.options.rtl) {
    this.dom.box.style.right = this.right + 'px';
  } else {
    this.dom.box.style.left = this.left + 'px'; 
  }
  this.dom.box.style.width = boxWidth + 'px';

  switch (this.options.align) {
    case 'left':
      if (this.options.rtl) {
        this.dom.content.style.right = '0';
      } else {
        this.dom.content.style.left = '0';
      }
      break;

    case 'right':
      if (this.options.rtl) {
        this.dom.content.style.right = Math.max((boxWidth - contentWidth), 0) + 'px';
      } else {
        this.dom.content.style.left = Math.max((boxWidth - contentWidth), 0) + 'px';
      }
      break;

    case 'center':
      if (this.options.rtl) {
        this.dom.content.style.right = Math.max((boxWidth - contentWidth) / 2, 0) + 'px';
      } else {
        this.dom.content.style.left = Math.max((boxWidth - contentWidth) / 2, 0) + 'px';
      }
      
      break;

    default: // 'auto'
      // when range exceeds left of the window, position the contents at the left of the visible area
      if (this.overflow) {
        if (end > 0) {
          contentStartPosition = Math.max(-start, 0);
        }
        else {
          contentStartPosition = -contentWidth; // ensure it's not visible anymore
        }
      }
      else {
        if (start < 0) {
          contentStartPosition = -start;
        }
        else {
          contentStartPosition = 0;
        }
      }
      if (this.options.rtl) {
        this.dom.content.style.right = contentStartPosition + 'px';
      } else {
        this.dom.content.style.left = contentStartPosition + 'px';
        this.dom.content.style.width = 'calc(100% - ' + contentStartPosition + 'px)';
      }
  }
};

/**
 * Reposition the item vertically
 * @Override
 */
RangeItem.prototype.repositionY = function() {
  var orientation = this.options.orientation.item;
  var box = this.dom.box;

  if (orientation == 'top') {
    box.style.top = this.top + 'px';
  }
  else {
    box.style.top = (this.parent.height - this.top - this.height) + 'px';
  }
};

/**
 * Repaint a drag area on the left side of the range when the range is selected
 * @protected
 */
RangeItem.prototype._repaintDragLeft = function () {
  if (this.selected && this.options.editable.updateTime && !this.dom.dragLeft) {
    // create and show drag area
    var dragLeft = document.createElement('div');
    dragLeft.className = 'vis-drag-left';
    dragLeft.dragLeftItem = this;

    this.dom.box.appendChild(dragLeft);
    this.dom.dragLeft = dragLeft;
  }
  else if (!this.selected && this.dom.dragLeft) {
    // delete drag area
    if (this.dom.dragLeft.parentNode) {
      this.dom.dragLeft.parentNode.removeChild(this.dom.dragLeft);
    }
    this.dom.dragLeft = null;
  }
};

/**
 * Repaint a drag area on the right side of the range when the range is selected
 * @protected
 */
RangeItem.prototype._repaintDragRight = function () {
  if (this.selected && this.options.editable.updateTime && !this.dom.dragRight) {
    // create and show drag area
    var dragRight = document.createElement('div');
    dragRight.className = 'vis-drag-right';
    dragRight.dragRightItem = this;

    this.dom.box.appendChild(dragRight);
    this.dom.dragRight = dragRight;
  }
  else if (!this.selected && this.dom.dragRight) {
    // delete drag area
    if (this.dom.dragRight.parentNode) {
      this.dom.dragRight.parentNode.removeChild(this.dom.dragRight);
    }
    this.dom.dragRight = null;
  }
};

module.exports = RangeItem;<|MERGE_RESOLUTION|>--- conflicted
+++ resolved
@@ -45,19 +45,11 @@
   // determine visibility
 var isVisible = 
 // determine horizontal visibillity
-<<<<<<< HEAD
   (this.data.start < range.end) && 
   (this.data.end > range.start) && 
 // determine verticaltal visibillity
   (this.parent.top < range.body.domProps.centerContainer.height - range.body.domProps.scrollTop) && 
   (this.parent.top + this.parent.height > - range.body.domProps.scrollTop)
-=======
-(this.data.start < range.end) && 
-(this.data.end > range.start) && 
-// determine vertical visibillity
-(this.parent.top < range.body.domProps.centerContainer.height - range.body.domProps.scrollTop) && 
-(this.parent.top + this.parent.height > - range.body.domProps.scrollTop)
->>>>>>> 852b9d4e
 return isVisible;};
 
 /**
